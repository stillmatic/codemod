#!/usr/bin/env python2

# Copyright (c) 2007-2008 Facebook
#
# Licensed under the Apache License, Version 2.0 (the "License");
# you may not use this file except in compliance with the License.
# You may obtain a copy of the License at
#
#     http://www.apache.org/licenses/LICENSE-2.0
#
# Unless required by applicable law or agreed to in writing, software
# distributed under the License is distributed on an "AS IS" BASIS,
# WITHOUT WARRANTIES OR CONDITIONS OF ANY KIND, either express or implied.
# See the License for the specific language governing permissions and
# limitations under the License.
#
# See accompanying file LICENSE.
#
# @author Justin Rosenstein

r"""
codemod.py is a tool/library to assist you with large-scale codebase refactors
that can be partially automated but still require human oversight and
occassional intervention.

Example: Let's say you're deprecating your use of the <font> tag.  From the
command line, you might make progress by running:

  codemod.py -m -d /home/jrosenstein/www --extensions php,html \
             '<font *color="?(.*?)"?>(.*?)</font>' \
             '<span style="color: \1;">\2</span>'

For each match of the regex, you'll be shown a colored diff, and asked if you
want to accept the change (the replacement of the <font> tag with a <span>
tag), reject it, or edit the line in question in your $EDITOR of choice.

Usage: last two arguments are a regular expression to match and a substitution
       string, respectively.  Or you can omit the substitution string, and just
       be prompted on each match for whether you want to edit in your editor.

Options (all optional) include:

  -m
    Have regex work over multiple lines (e.g. have dot match newlines).  By
    default, codemod applies the regex one line at a time.
  -d
    The path whose descendent files are to be explored.  Defaults to current dir.
  --start
    A path:line_number-formatted position somewhere in the hierarchy from which
    to being exploring, or a percentage (e.g. "--start 25%") of the way through
    to start.  Useful if you're divvying up the substitution task across
    multiple people.
  --end
    A path:line_number-formatted position somewhere in the hierarchy just
    *before* which we should stop exploring, or a percentage of the way
    through, just before which to end.
  --extensions
    A comma-delimited list of file extensions to process.
<<<<<<< HEAD
  --include-extensionless
    If set, this will check files without an extension, along with any
    matching file extensions passed in --extensions
=======
  --exclude_paths
    A comma-delimited list of paths to exclude.
>>>>>>> 00a9fb91
  --editor
    Specify an editor, e.g. "vim" or "emacs".  If omitted, defaults to $EDITOR
    environment variable.
  --count
    Don't run normally.  Instead, just print out number of times places in the
    codebase where the 'query' matches.
  --test
    Don't run normally.  Instead, just run the unit tests embedded in the
    codemod library.

You can also use codemod for transformations that are much more sophisticated
than regular expression substitution.  Rather than using the command line, you
write Python code that looks like:

  import codemod
  codemod.Query(...).run_interactive()

See the documentation for the Query class for details.

@author Justin Rosenstein
"""


import sys, os
def is_extensionless(path):
  """
  Returns True if path has no extension.

  >>> is_extensionless("./www/test")
  True
  >>> is_extensionless("./www/.profile")
  True
  >>> is_extensionless("./www/.dir/README")
  True
  >>> is_extensionless("./scripts/menu.js")
  False
  >>> is_extensionless("./LICENSE")
  True
  """
  _, ext = os.path.splitext(path)
  if ext == '':
    return True
  else:
    return False

def matches_extension(path, extension):
  """
  Returns True if path has the given extension, or if
  the last path component matches the extension.

  >>> matches_extension("./www/profile.php", "php")
  True
  >>> matches_extension("./scripts/menu.js", "html")
  False
  >>> matches_extension("./LICENSE", "LICENSE")
  True
  """
  _, ext = os.path.splitext(path)
  if ext == '':
    # If there is no extension, grab the file name and
    # compare it to the given extension.
    return os.path.basename(path) == extension
  else:
    # If the is an extension, drop the leading period and
    # compare it to the extension.
    return ext[1:] == extension

def path_filter(extensions=None, exclude_paths=[]):
  """
  Returns a function (useful as the path_filter field of a Query instance)
  that returns True iff the path it is given has an extension one of the
  file extensions specified in `extensions`, an array of strings.

  >>> map(path_filter(extensions=['js', 'php']), ['./profile.php', './q.jjs'])
  [True, False]
  >>> map(path_filter(exclude_paths=['html']), ['./html/x.php', './lib/y.js'])
  [False, True]
  >>> map(path_filter(extensions=['js', 'BUILD']), ['./a.js', './BUILD', './profile.php'])
  [True, True, False]
  """
  def the_filter(path):
    if extensions:
      if not any(matches_extension(path, extension) for extension in extensions):
        return False
    if exclude_paths:
      for excluded in exclude_paths:
        if path.startswith(excluded) or path.startswith('./' + excluded):
          return False
    return True
  return the_filter

_default_path_filter = path_filter(
  extensions=['php', 'phpt', 'js', 'css', 'rb', 'erb']
)

def run_interactive(query, editor=None, just_count=False):
  """
  Asks the user about each patch suggested by the result of the query.

  @param query        An instance of the Query class.
  @param editor       Name of editor to use for manual intervention, e.g. 'vim'
                      or 'emacs'.  If omitted/None, defaults to $EDITOR
                      environment variable.
  @param just_count   If true: don't run normally.  Just print out number of
                      places in the codebase where the query matches.
  """

  global yes_to_all

  # Load start from bookmark, if appropriate.
  bookmark = _load_bookmark()
  if bookmark:
    print 'Resume where you left off, at %s (y/n)? ' % str(bookmark),
    if (_prompt(default='y') == 'y'):
      query.start_position = bookmark

  # Okay, enough of this foolishness of computing start and end.
  # Let's ask the user about some one line diffs!
  print 'Searching for first instance...'
  suggestions = query.generate_patches()

  if just_count:
    for count, _ in enumerate(suggestions):
      terminal_move_to_beginning_of_line()
      print count,
      sys.stdout.flush()  # since print statement ends in comma
    print
    return

  for patch in suggestions:
    _save_bookmark(patch.start_position)
    _ask_about_patch(patch, editor)
    print 'Searching...'
  _delete_bookmark()
  if yes_to_all:
    terminal_clear()
    print "You MUST indicate in your code review: \"codemod with 'Yes to all'\".\
 Make sure you and other people review the changes.\n\nWith great power, comes \
great responsibility."


def line_transformation_suggestor(line_transformation, line_filter=None):
  """
  Returns a suggestor (a function that takes a list of lines and yields
  patches) where suggestions are the result of line-by-line transformations.

  @param line_transformation  Function that, given a line, returns another line
                              with which to replace the given one.  If the
                              output line is different from the input line, the
                              user will be prompted about whether to make the
                              change.  If the output is None, this means "I
                              don't have a suggestion, but the user should
                              still be asked if zhe wants to edit the line."
  @param line_filter          Given a line, returns True or False.  If False,
                              a line is ignored (as if line_transformation
                              returned the line itself for that line).
  """
  def suggestor(lines):
    for line_number, line in enumerate(lines):
      if line_filter and not line_filter(line):
        continue
      candidate = line_transformation(line)
      if candidate is None:
        yield Patch(line_number)
      else:
        yield Patch(line_number, new_lines=[candidate])
  return suggestor

def regex_suggestor(regex, substitution=None, line_filter=None):
  if isinstance(regex, str):
    import re
    regex = re.compile(regex)

  if substitution is None:
    line_transformation = lambda line: None if regex.search(line) else line
  else:
    line_transformation = lambda line: regex.sub(substitution, line)
  return line_transformation_suggestor(line_transformation, line_filter)

def multiline_regex_suggestor(regex, substitution=None):
  """
  Return a suggestor function which, given a list of lines, generates patches
  to substitute matches of the given regex with (if provided) the given
  substitution.

  @param regex         Either a regex object or a string describing a regex.
  @param substitution  Either None (meaning that we should flag the matches
                       without suggesting an alternative), or a string (using
                       \1 notation to backreference match groups) or a
                       function (that takes a match object as input).
  """
  import re
  if isinstance(regex, str):
    regex = re.compile(regex, re.DOTALL)

  if isinstance(substitution, str):
    substitution_func = lambda match: match.expand(substitution)
  else:
    substitution_func = substitution

  def suggestor(lines):
    pos = 0
    while True:
      match = regex.search(''.join(lines), pos)
      if not match:
        break
      start_row, start_col = _index_to_row_col(lines, match.start())
      end_row,   end_col   = _index_to_row_col(lines, match.end()-1)

      if substitution is None:
        new_lines = None
      else:
        # TODO: ugh, this is hacky.  Clearly I need to rewrite this to use
        #       character-level patches, rather than line-level patches.
        new_lines = substitution_func(match)
        if new_lines is not None:
          new_lines = ''.join((
            lines[start_row][:start_col],
            new_lines,
            lines[end_row][end_col+1:]
          ))

      yield Patch(
        start_line_number = start_row,
        end_line_number   = end_row + 1,
        new_lines         = new_lines
      )
      pos = match.start() + 1

  return suggestor

def _index_to_row_col(lines, index):
  r"""
  >>> lines = ['hello\n', 'world\n']
  >>> _index_to_row_col(lines, 0)
  (0, 0)
  >>> _index_to_row_col(lines, 7)
  (1, 1)
  """
  if index < 0:
    raise IndexError('negative index')
  current_index = 0
  for line_number, line in enumerate(lines):
    line_length = len(line)
    if current_index + line_length > index:
      return line_number, index - current_index
    current_index += line_length
  raise IndexError('index %d out of range' % index)


class Query:
  """
  Represents a suggestor, along with a set of constraints on which files
  should be fed to that suggestor.

  >>> Query(lambda x: None, start='profile.php:20').start_position
  Position('profile.php', 20)
  """

  def __init__(self,
               suggestor,
               start=None,
               end=None,
               root_directory='.',
               path_filter=_default_path_filter,
               inc_extensionless=False):
    """
    @param suggestor            A function that takes a list of lines and
                                generates instances of Patch to suggest.
                                (Patches should not specify paths.)
    @param start                One of:
                                - an instance of Position (indicating the place
                                  in the file hierarchy at which to resume),
                                - a path:line_number-formatted string
                                  representing a position,
                                - a string formatted like "25%" (indicating we
                                  should start 25% of the way through the
                                  process), or
                                - None (indicating that we should start at the
                                  beginning).
    @param end                  An indicator of the position just *before* which
                                to stop exploring, using one of the same formats
                                used for start (where None means 'traverse to
                                the end of the hierarchy).
    @param root_directory       The path whose ancestor files are to be explored.
    @param path_filter          Given a path, returns True or False.  If False,
                                the entire file is ignored.
    @param inc_extensionless    If True, will include all files without an
                                extension when checking against the path_filter
    """
    self.suggestor          = suggestor
    self._start             = start
    self._end               = end
    self.root_directory     = root_directory
    self.path_filter        = path_filter
    self.inc_extensionless  = inc_extensionless
    self._all_patches_cache = None

  def clone(self):
    import copy
    return copy.copy(self)

  def _get_position(self, attr_name):
    attr_value = getattr(self, attr_name)
    if attr_value is None:
      return None
    if isinstance(attr_value, str) and attr_value.endswith('%'):
      attr_value = self.compute_percentile(int(attr_value[:-1]))
      setattr(self, attr_name, attr_value)
    return Position(attr_value)

  def get_start_position(self):
    return self._get_position('_start')
  start_position = property(get_start_position)

  def get_end_position(self):
    return self._get_position('_end')
  end_position = property(get_end_position)

  def get_all_patches(self, dont_use_cache=False):
    """
    Computes a list of all patches matching this query, though ignoreing
    self.start_position and self.end_position.

    @param dont_use_cache   If False, and get_all_patches has been called
                            before, compute the list computed last time.
    """
    if not dont_use_cache and self._all_patches_cache is not None:
      return self._all_patches_cache

    print 'Computing full change list (since you specified a percentage)...',
    sys.stdout.flush()  # since print statement ends in comma

    endless_query = self.clone()
    endless_query.start_position = endless_query.end_position = None
    self._all_patches_cache = list(endless_query.generate_patches())
    return self._all_patches_cache

  def compute_percentile(self, percentage):
    """
    Returns a Position object that represents percentage%-far-of-the-way
    through the larger task, as specified by this query.

    @param percentage    a number between 0 and 100.
    """
    all_patches = self.get_all_patches()
    return all_patches[int(len(all_patches) * percentage / 100)].start_position

  def generate_patches(self):
    """
    Generates a list of patches for each file underneath self.root_directory
    that satisfy the given conditions given query conditions, where patches for
    each file are suggested by self.suggestor.
    """
    start_pos = self.start_position or Position(None, None)
    end_pos   = self.end_position   or Position(None, None)

    path_list = Query._walk_directory(self.root_directory)
    path_list = Query._sublist(path_list, start_pos.path, end_pos.path)
    path_list = (path for path in path_list if
                 Query._path_looks_like_code(path)
                  and (self.path_filter(path))
                  or (self.inc_extensionless and is_extensionless(path)))
    for path in path_list:
      try:
        lines = list(open(path))
      except IOError:
        # If we can't open the file--perhaps it's a symlink whose
        # destination no loner exists--then short-circuit.
        continue

      for patch in self.suggestor(lines):
        if path == start_pos.path:
          if patch.start_line_number < start_pos.line_number:
            continue  # suggestion is pre-start_pos
        if path == end_pos.path:
          if patch.end_line_number >= end_pos.line_number:
            break  # suggestion is post-end_pos

        old_lines = lines[patch.start_line_number:patch.end_line_number]
        if patch.new_lines is None or patch.new_lines != old_lines:
          patch.path = path
          yield patch
          lines[:] = list(open(path))  # re-open file, in case contents changed

  def run_interactive(self, **kargs):
    run_interactive(self, **kargs)

  @staticmethod
  def _walk_directory(root_directory):
    """
    Generates the paths of all files that are ancestors of `root_directory`.
    """

    paths = [os.path.join(root, name)
             for root, dirs, files in os.walk(root_directory)
             for name in files]
    paths.sort()
    return paths

  @staticmethod
  def _sublist(list, starting_value, ending_value = None):
    """
    >>> list(Query._sublist((x*x for x in xrange(1, 100)), 16, 64))
    [16, 25, 36, 49, 64]
    """
    have_started = starting_value is None

    for x in list:
      have_started = have_started or x == starting_value
      if have_started:
        yield x

      if ending_value is not None and x == ending_value:
        break

  @staticmethod
  def _path_looks_like_code(path):
    """
    >>> Query._path_looks_like_code('/home/jrosenstein/www/profile.php')
    True
    >>> Query._path_looks_like_code('./tags')
    False
    >>> Query._path_looks_like_code('/home/jrosenstein/www/profile.php~')
    False
    >>> Query._path_looks_like_code('/home/jrosenstein/www/.git/HEAD')
    False
    """
    return ('/.' not in path and path[-1] != '~'
            and not path.endswith('tags')
            and not path.endswith('TAGS'))

class Position:
  """
  >>> p1, p2 = Position('./hi.php', 20), Position('./hi.php:20')
  >>> p1.path == p2.path and p1.line_number == p2.line_number
  True
  >>> p1
  Position('./hi.php', 20)
  >>> print p1
  ./hi.php:20
  >>> Position(p1)
  Position('./hi.php', 20)
  """

  def __init__(self, *path_and_line_number):
    """
    You can use the two parameter version, and pass a path and line number, or
    you can use the one parameter version, and pass a $path:$line_number string,
    or another instance of Position to copy.
    """
    if len(path_and_line_number) == 2:
      self.path, self.line_number = path_and_line_number
    elif len(path_and_line_number) == 1:
      arg = path_and_line_number[0]
      if isinstance(arg, Position):
        self.path, self.line_number = arg.path, arg.line_number
      else:
        try:
          self.path, line_number_s = arg.split(':')
          self.line_number = int(line_number_s)
        except ValueError:
          raise ValueError('inappropriately formatted Position string: %s'
                           % path_and_line_number[0])
    else:
      raise TypeError('Position takes 1 or 2 arguments')

  def __repr__(self):
    return 'Position(%s, %d)' % (repr(self.path), self.line_number)

  def __str__(self):
    return '%s:%d' % (self.path, self.line_number)


class Patch:
  """
  Represents a range of a file and (optionally) a list of lines with which to
  replace that range.

  >>> p = Patch(2, 4, ['X', 'Y', 'Z'], 'x.php')
  >>> print p.render_range()
  x.php:2-3
  >>> p.start_position
  Position('x.php', 2)
  >>> l = ['a', 'b', 'c', 'd', 'e', 'f']
  >>> p.apply_to(l)
  >>> l
  ['a', 'b', 'X', 'Y', 'Z', 'e', 'f']
  """
  def __init__(self, start_line_number, end_line_number=None, new_lines=None,
               path=None):
    """
    Constructs a Patch object.

    @param end_line_number  The line number just *after* the end of the range.
                            Defaults to start_line_number + 1, i.e. a one-line
                            diff.
    @param new_lines        The set of lines with which to replace the range
                            specified, or a newline-delimited string.  Omitting
                            this means that this "patch" doesn't actually
                            suggest a change.
    @param path             Path is optional only so that suggestors that have
                            been passed a list of lines don't have to set the
                            path explicitly.  (It'll get set by the suggestor's
                            caller.)
    """
    if end_line_number is None:
      end_line_number = start_line_number + 1
    if isinstance(new_lines, str):
      new_lines = new_lines.splitlines(True)
    for k, v in locals().iteritems():
      setattr(self, k, v)
  def __repr__(self):
    return 'Patch()' % ', '.join(map(repr, [
        self.path, self.start_line_number, self.end_line_number, self.new_lines
      ]))
  def apply_to(self, lines):
    if self.new_lines is None:
      raise ValueError('Can\'t apply patch without suggested new lines.')
    lines[self.start_line_number:self.end_line_number] = self.new_lines
  def render_range(self):
    path = self.path or '<unknown>'
    if self.start_line_number == self.end_line_number - 1:
      return '%s:%d' % (path, self.start_line_number)
    else:
      return '%s:%d-%d' % (path,
          self.start_line_number, self.end_line_number - 1)
  def get_start_position(self):
    return Position(self.path, self.start_line_number)
  start_position = property(get_start_position)


def print_patch(patch, lines_to_print, file_lines=None):
  from math import floor, ceil

  if file_lines is None:
    file_lines = list(open(patch.path))

  size_of_old               = patch.end_line_number - patch.start_line_number
  size_of_new               = len(patch.new_lines) if patch.new_lines else 0
  size_of_diff              = size_of_old + size_of_new
  size_of_context           = max(0, lines_to_print - size_of_diff)
  size_of_up_context        = int(size_of_context / 2)
  size_of_down_context      = int(ceil(size_of_context / 2))
  start_context_line_number = patch.start_line_number - size_of_up_context
  end_context_line_number   = patch.end_line_number + size_of_down_context

  def print_file_line(line_number):
    print ('  %s' % file_lines[i]) if (0 <= i < len(file_lines)) else '~\n',

  for i in xrange(start_context_line_number, patch.start_line_number):
    print_file_line(i)
  for i in xrange(patch.start_line_number, patch.end_line_number):
    if patch.new_lines is not None:
      terminal_print('- %s' % file_lines[i], color='RED')
    else:
      terminal_print('* %s' % file_lines[i], color='YELLOW')
  if patch.new_lines is not None:
    for line in patch.new_lines:
      terminal_print('+ %s' % line, color='GREEN')
  for i in xrange(patch.end_line_number, end_context_line_number):
    print_file_line(i)

yes_to_all = False
def _ask_about_patch(patch, editor):
  global yes_to_all
  terminal_clear()
  terminal_print('%s\n' % patch.render_range(), color='WHITE')
  print

  lines = list(open(patch.path))
  print_patch(patch, terminal_get_size()[0] - 20, lines)

  print

  if patch.new_lines is not None:
    if not yes_to_all:
      print 'Accept change (y = yes [default], n = no, e = edit, \
A = yes to all, E = yes+edit)? ',
      p = _prompt('yneEA', default='y')
    else:
      p = 'y'
  else:
    print '(e = edit [default], n = skip line)? ',
    p = _prompt('en', default='e')

  if p in 'A':
    yes_to_all = True
    p = 'y'
  if p in 'yE':
    patch.apply_to(lines)
    _save(patch.path, lines)
  if p in 'eE':
    run_editor(patch.start_position, editor)

def _prompt(letters='yn', default=None):
  """
  Wait for the user to type a character (and hit Enter).  If the user enters
  one of the characters in `letters`, return that character.  If the user
  hits Enter without entering a character, and `default` is specified, returns
  `default`.  Otherwise, asks the user to enter a character again.
  """
  while True:
    try:
      input = sys.stdin.readline().strip()
    except KeyboardInterrupt:
      sys.exit(0)
    if input and input in letters:
      return input
    if default is not None and input == '':
      return default
    print 'Come again?'

def _save(path, lines):
  file_w = open(path, 'w')
  for line in lines:
    file_w.write(line)
  file_w.close()

def run_editor(position, editor=None):
  editor = editor or os.environ.get('EDITOR') or 'vim'
  os.system('%s +%d %s' % (editor, position.line_number + 1, position.path))


#
# Bookmarking functions.  codemod saves a file called .codemod.bookmark to
# keep track of where you were the last time you exited in the middle of
# an interactive sesh.
#

def _save_bookmark(position):
  file_w = open('.codemod.bookmark', 'w')
  file_w.write(str(position))
  file_w.close()

def _load_bookmark():
  try:
    file = open('.codemod.bookmark')
  except IOError:
    return None
  contents = file.readline().strip()
  file.close()
  return Position(contents)

def _delete_bookmark():
  try:
    os.remove('.codemod.bookmark')
  except OSError:
    pass  # file didn't exist


#
# Functions for working with the terminal.  Should probably be moved to a
# standalone library.
#

def terminal_get_size(default_size = (25, 80)):
  """
  Return (number of rows, number of columns) for the terminal, if they can be determined,
  or `default_size` if they can't.
  """

  def ioctl_GWINSZ(fd):                  #### TABULATION FUNCTIONS
    try:                                ### Discover terminal width
      import fcntl, termios, struct, os
      return struct.unpack('hh', fcntl.ioctl(fd, termios.TIOCGWINSZ, '1234'))
    except:
      return None

  # try open fds
  size = ioctl_GWINSZ(0) or ioctl_GWINSZ(1) or ioctl_GWINSZ(2)
  if not size:
    # ...then ctty
    try:
      fd = os.open(os.ctermid(), os.O_RDONLY)
      size = ioctl_GWINSZ(fd)
      os.close(fd)
    except:
      pass
  if not size:
    # env vars or finally defaults
    try:
      size = (env['LINES'], env['COLUMNS'])
    except:
      return default_size

  return map(int, size)

def terminal_clear():
  """
  Like calling the `clear` UNIX command.  If that fails, just prints a bunch
  of newlines :-P
  """
  if not _terminal_use_capability('clear'):
    print '\n' * 8

def terminal_move_to_beginning_of_line():
  """
  Jumps the cursor back to the beginning of the current line of text.
  """
  if not _terminal_use_capability('cr'):
    print

def _terminal_use_capability(capability_name):
  """
  If the terminal supports the given capability, output it.  Return whether
  it was output.
  """
  import curses, sys
  curses.setupterm()
  capability = curses.tigetstr(capability_name)
  if capability:
    sys.stdout.write(capability)
  return bool(capability)

def terminal_print(text, color):
  """Print text in the specified color, without a terminating newline."""
  _terminal_set_color(color)
  print text,
  _terminal_restore_color()

def _terminal_set_color(color):
  import curses, sys
  def color_code(set_capability, possible_colors):
    try:
      color_index = possible_colors.split(' ').index(color)
    except ValueError:
      return None
    set_code = curses.tigetstr(set_capability)
    if not set_code:
      return None
    return curses.tparm(set_code, color_index)
  code = (color_code('setaf', 'BLACK RED GREEN YELLOW BLUE MAGENTA CYAN WHITE')
       or color_code('setf', 'BLACK BLUE GREEN CYAN RED MAGENTA YELLOW WHITE'))
  if code:
    sys.stdout.write(code)

def _terminal_restore_color():
  import curses, sys
  sys.stdout.write(curses.tigetstr('sgr0'))

def print_through_less(text):
  """
  Prints `text` to standard output.  If `text` wouldn't fit on one screen (as
  measured by line count), make output scrollable a la `less`.
  """
  from tempfile import NamedTemporaryFile
  tempfile = NamedTemporaryFile()
  tempfile.write(text)
  tempfile.flush()
  os.system('less --no-init --quit-if-one-screen %s' % tempfile.name)


#
# Code to make this run as an executable from the command line.
#

class _UsageException(Exception): pass

def _parse_command_line():
  import getopt, sys, re
  try:
    opts, remaining_args = getopt.gnu_getopt(
        sys.argv[1:], 'md:',
<<<<<<< HEAD
        ['start=', 'end=', 'extensions=', 'editor=', 'count', 'test',
        'include-extensionless'])
=======
        ['start=', 'end=', 'extensions=', 'exclude_paths=',
         'editor=', 'count', 'test'])
>>>>>>> 00a9fb91
  except getopt.error:
    raise _UsageException()
  opts = dict(opts)

  if '--test' in opts:
    import doctest
    doctest.testmod()
    sys.exit(0)

  query_options = {}
  if len(remaining_args) in [1, 2]:
    query_options['suggestor'] = (
     (multiline_regex_suggestor if '-m' in opts else regex_suggestor)
     (*remaining_args)  # remaining_args is [regex] or [regex, substitution].
    )
  else:
    raise _UsageException()
  if '--start' in opts:
    query_options['start'] = opts['--start']
  if '--end' in opts:
    query_options['end'] = opts['--end']
  if '-d' in opts:
    query_options['root_directory'] = opts['-d']
  if '--extensions' in opts or '--exclude_paths' in opts:
    query_options['path_filter'] = (
<<<<<<< HEAD
        path_filter(extensions=opts['--extensions'].split(',')))
  if '--include-extensionless' in opts:
    query_options['inc_extensionless'] = True
=======
        path_filter(extensions=opts['--extensions'].split(',') \
                    if '--extensions' in opts else None,
                    exclude_paths=opts.get['--exclude_paths'].split(',') \
                    if '--exclude_paths' in opts else None))
>>>>>>> 00a9fb91

  options = {}
  options['query'] = Query(**query_options)
  if '--editor' in opts:
    options['editor'] = opts['--editor']
  if '--count' in opts:
    options['just_count'] = True

  return options

if __name__ == '__main__':
  try:
    options = _parse_command_line()
  except _UsageException:
    print_through_less(__doc__.strip())
    sys.exit(2)
  run_interactive(**options)<|MERGE_RESOLUTION|>--- conflicted
+++ resolved
@@ -56,14 +56,11 @@
     through, just before which to end.
   --extensions
     A comma-delimited list of file extensions to process.
-<<<<<<< HEAD
   --include-extensionless
     If set, this will check files without an extension, along with any
     matching file extensions passed in --extensions
-=======
   --exclude_paths
     A comma-delimited list of paths to exclude.
->>>>>>> 00a9fb91
   --editor
     Specify an editor, e.g. "vim" or "emacs".  If omitted, defaults to $EDITOR
     environment variable.
@@ -828,13 +825,8 @@
   try:
     opts, remaining_args = getopt.gnu_getopt(
         sys.argv[1:], 'md:',
-<<<<<<< HEAD
-        ['start=', 'end=', 'extensions=', 'editor=', 'count', 'test',
-        'include-extensionless'])
-=======
         ['start=', 'end=', 'extensions=', 'exclude_paths=',
-         'editor=', 'count', 'test'])
->>>>>>> 00a9fb91
+         'include-extensionless', 'editor=', 'count', 'test'])
   except getopt.error:
     raise _UsageException()
   opts = dict(opts)
@@ -860,16 +852,10 @@
     query_options['root_directory'] = opts['-d']
   if '--extensions' in opts or '--exclude_paths' in opts:
     query_options['path_filter'] = (
-<<<<<<< HEAD
-        path_filter(extensions=opts['--extensions'].split(',')))
-  if '--include-extensionless' in opts:
-    query_options['inc_extensionless'] = True
-=======
         path_filter(extensions=opts['--extensions'].split(',') \
                     if '--extensions' in opts else None,
                     exclude_paths=opts.get['--exclude_paths'].split(',') \
                     if '--exclude_paths' in opts else None))
->>>>>>> 00a9fb91
 
   options = {}
   options['query'] = Query(**query_options)
